--- conflicted
+++ resolved
@@ -9,12 +9,8 @@
 import numpy as np
 from .utils import ApplyFunc
 from types import MethodType
-<<<<<<< HEAD
-=======
-from .problem import TS_DCOPF
->>>>>>> 32c035ab
 from numpy.linalg import norm
-from problem import TS_DCOPF_Problem
+from .problem import TS_DCOPF_Problem
 from multiprocessing import Pool,cpu_count
 from optalg.stoch_solver import StochGen_Problem
 from optalg.opt_solver import OptProblem,OptSolverLCCP
