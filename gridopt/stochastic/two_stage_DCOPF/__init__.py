--- conflicted
+++ resolved
@@ -6,17 +6,11 @@
 # GRIDOPT is released under the BSD 2-clause license. #
 #*****************************************************#
 
-<<<<<<< HEAD
-from lshaped import TS_DCOPF_LS
-from lshaped_multi import TS_DCOPF_LSM
-from stoch_hyb import TS_DCOPF_SH
-from stoch_hyb_pd import TS_DCOPF_PDSH
-from stoch_grad import TS_DCOPF_SG
-from stoch_grad_pd import TS_DCOPF_PDSG
-=======
-from .problem import TS_DCOPF
-from .problem_risk import TS_DCOPF_RiskAverse
-from .lshaped import LShaped
-from .lshaped_multi import LShapedMulticut
->>>>>>> 32c035ab
+from .lshaped import TS_DCOPF_LS
+from .lshaped_multi import TS_DCOPF_LSM
+from .stoch_hyb import TS_DCOPF_SH
+from .stoch_hyb_pd import TS_DCOPF_PDSH
+from .stoch_grad import TS_DCOPF_SG
+from .stoch_grad_pd import TS_DCOPF_PDSG
 
+
