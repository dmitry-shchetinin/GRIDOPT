#*****************************************************#
# This file is part of GRIDOPT.                       #
#                                                     #
# Copyright (c) 2015-2016, Tomas Tinoco De Rubira.    #
#                                                     #
# GRIDOPT is released under the BSD 2-clause license. #
#*****************************************************#

import time
import numpy as np
<<<<<<< HEAD
from method import TS_DCOPF_Method
from problem import TS_DCOPF_Problem
=======
from .method import TS_DCOPF_Method
from .problem import TS_DCOPF
>>>>>>> 32c035ab
from scipy.sparse import eye,coo_matrix,bmat
from optalg.opt_solver import OptSolverIQP, QuadProblem

class TS_DCOPF_LS(TS_DCOPF_Method):
    """
    L-shaped method for solving two-stage DCOPF problems.
    """
    
    parameters = {'scenarios':100,
                  'maxiters':30,
                  'samples':300,
                  't_max':1e6,
                  'z_max':1e6}
    
    def __init__(self):

        TS_DCOPF_Method.__init__(self)
        self.parameters = TS_DCOPF_LS.parameters.copy()
    
    def create_problem(self,net):

        return TS_DCOPF_Problem(net)

    def solve(self,net):

        # Parameters
        params = self.parameters
        num_sce = params['scenarios']
        maxiters = params['maxiters']
        samples = params['samples']
        t_max = params['t_max']
        z_max = params['z_max']

        # Problem
        problem = self.create_problem(net)

        # Initial point
        p,results = problem.solve_approx(quiet=True)

        # Scenarios
        scenarios = [problem.sample_w() for i in range(num_sce)]

        # Matvecs
        H0 = problem.H0
        g0 = problem.g0
        p_min = problem.p_min
        p_max = problem.p_max
        A1 = np.zeros((0,p.size+1))
        b = np.zeros(0)

        # Init eval
        Q,gQ = [sum(l)/float(num_sce) for l in zip(*[problem.eval_Q(p,r) for r in scenarios])]

        # Iteartions
        t = 0
        num_z = 0
        t0 = time.time()
        solved = False
        for k in range(maxiters):

            # Show info
            t1 = time.time()
            F = 0.5*np.dot(p,H0*p)+np.dot(g0,p) + Q
            EF,EgF = problem.eval_EF(p,samples=samples)
            print('%d,%.2f,%.2e,%.2e,%.5e,%.5e' %(k,t1-t0,Q,t,F,EF))
            t0 += time.time()-t1
            
            # Solved
            if solved:
                print('solved')
                break
            
            # Add cut
            a = np.hstack((-gQ,1.))
            A1 = np.vstack((A1,a))
            b = np.hstack((b,Q-np.dot(gQ,p)))
            num_z += 1
            
            # Prepare problem
            A1sp = coo_matrix(A1)
            A = bmat([[A1sp,-eye(num_z)]],format='coo')
            
            H = bmat([[H0,None,None],
                      [None,coo_matrix((1,1)),None],
                      [None,None,coo_matrix((num_z,num_z))]],format='coo')

            g = np.hstack((g0,1,np.zeros(num_z)))
            
            u = np.hstack((p_max,t_max,z_max*np.ones(num_z)))
            l = np.hstack((p_min,-t_max,np.zeros(num_z)))
            qp_prob = QuadProblem(H,g,A,b,l,u)

            # Solve problem
            qp_sol = OptSolverIQP()
            qp_sol.set_parameters({'quiet':True})
            qp_sol.solve(qp_prob)

            # Get results
            x = qp_sol.get_primal_variables()
            p = x[:p.size]
            t = x[p.size]
            z = x[p.size+1:]
            assert(np.all(z > 0))
            
            # Eval
            Q,gQ = [sum(l)/float(num_sce) for l in zip(*[problem.eval_Q(p,r) for r in scenarios])]
            
            # Check solved
            if Q <= t:
                solved = True
            
            
            
            
            
            

        
        <|MERGE_RESOLUTION|>--- conflicted
+++ resolved
@@ -8,13 +8,8 @@
 
 import time
 import numpy as np
-<<<<<<< HEAD
-from method import TS_DCOPF_Method
-from problem import TS_DCOPF_Problem
-=======
 from .method import TS_DCOPF_Method
-from .problem import TS_DCOPF
->>>>>>> 32c035ab
+from .problem import TS_DCOPF_Problem
 from scipy.sparse import eye,coo_matrix,bmat
 from optalg.opt_solver import OptSolverIQP, QuadProblem
 
