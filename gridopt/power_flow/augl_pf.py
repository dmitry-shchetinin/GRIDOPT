--- conflicted
+++ resolved
@@ -56,46 +56,6 @@
         net.adjust_generators()
 
         # Set up variables
-<<<<<<< HEAD
-        net.set_flags(pfnet.OBJ_BUS,
-                      pfnet.FLAG_VARS,
-                      pfnet.BUS_PROP_NOT_SLACK,
-                      pfnet.BUS_VAR_VMAG|pfnet.BUS_VAR_VANG)
-        net.set_flags(pfnet.OBJ_BUS,
-                      pfnet.FLAG_VARS,
-                      pfnet.BUS_PROP_NOT_SLACK|pfnet.BUS_PROP_REG_BY_GEN,
-                      pfnet.BUS_VAR_VDEV)
-        net.set_flags(pfnet.OBJ_GEN,
-                      pfnet.FLAG_VARS,
-                      pfnet.GEN_PROP_SLACK,
-                      pfnet.GEN_VAR_P)
-        net.set_flags(pfnet.OBJ_GEN,
-                      pfnet.FLAG_VARS,
-                      pfnet.GEN_PROP_REG,
-                      pfnet.GEN_VAR_Q)
-
-        # Tap ratios
-        if not lock_taps:
-            net.set_flags(pfnet.OBJ_BUS,
-                          pfnet.FLAG_VARS,
-                          pfnet.BUS_PROP_REG_BY_TRAN,
-                          pfnet.BUS_VAR_VVIO)
-            net.set_flags(pfnet.OBJ_BRANCH,
-                          pfnet.FLAG_VARS,
-                          pfnet.BRANCH_PROP_TAP_CHANGER_V,
-                          pfnet.BRANCH_VAR_RATIO|pfnet.BRANCH_VAR_RATIO_DEV)
-
-        # Shunt voltage control
-        if not lock_shunts:
-            net.set_flags(pfnet.OBJ_BUS,
-                          pfnet.FLAG_VARS,
-                          pfnet.BUS_PROP_REG_BY_SHUNT,
-                          pfnet.BUS_VAR_VVIO)
-            net.set_flags(pfnet.OBJ_SHUNT,
-                          pfnet.FLAG_VARS,
-                          pfnet.SHUNT_PROP_SWITCHED_V,
-                          pfnet.SHUNT_VAR_SUSC|pfnet.SHUNT_VAR_SUSC_DEV)
-=======
         net.set_flags('bus',
                       'variable',
                       'not slack',
@@ -112,14 +72,14 @@
                       'variable',
                       'regulator',
                       'reactive power')
-        
+
         # Tap ratios
         if not lock_taps:
             net.set_flags('bus',
                           'variable',
                           'regulated by transformer',
                           'voltage magnitude violation')
-            net.set_flags('branch', 
+            net.set_flags('branch',
                           'variable',
                           'tap changer - v',
                           ['tap ratio','tap ratio deviation'])
@@ -130,11 +90,10 @@
                           'variable',
                           'regulated by shunt',
                           'voltage magnitude violation')
-            net.set_flags('shunt', 
+            net.set_flags('shunt',
                           'variable',
                           'switching - v',
                           ['susceptance','susceptance deviation'])
->>>>>>> 98d4122d
 
         try:
             num_vars = (2*(net.num_buses-net.get_num_slack_buses()) +
@@ -150,11 +109,7 @@
             if not lock_shunts and not lock_taps:
                 num_vars -= 2*len([b for b in net.buses
                                    if (b.is_regulated_by_tran() and
-<<<<<<< HEAD
-                                       b.is_regulated_by_shunt())])
-=======
                                        b.is_regulated_by_shunt())])*net.num_periods
->>>>>>> 98d4122d
             assert(net.num_vars == num_vars)
         except AssertionError:
             raise PFmethodError_BadProblem(self)
@@ -162,18 +117,11 @@
         # Set up problem
         problem = pfnet.Problem()
         problem.set_network(net)
-<<<<<<< HEAD
-        problem.add_constraint(pfnet.CONSTR_TYPE_PF)
-        problem.add_constraint(pfnet.CONSTR_TYPE_PAR_GEN_P)
-        problem.add_constraint(pfnet.CONSTR_TYPE_PAR_GEN_Q)
-        if limit_gens:
-            problem.add_constraint(pfnet.CONSTR_TYPE_REG_GEN)
-=======
         problem.add_constraint('AC power balance')
         problem.add_constraint('generator active power participation')
         problem.add_constraint('generator reactive power participation')
-        problem.add_constraint('voltage regulation by generators')
->>>>>>> 98d4122d
+        if limit_gens:
+            problem.add_constraint('voltage regulation by generators')
         if not lock_taps:
             problem.add_constraint('voltage regulation by transformers')
         if not lock_shunts:
